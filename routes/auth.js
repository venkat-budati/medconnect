const express = require('express');
const router = express.Router();
const User = require('../models/User');
const nodemailer = require('nodemailer');
const crypto = require('crypto');

// Email transporter for OTP
const transporter = nodemailer.createTransport({
  host: process.env.SMTP_HOST,
  port: process.env.SMTP_PORT,
  secure: process.env.SMTP_SECURE === 'true',
  auth: {
    user: process.env.SMTP_USER,
    pass: process.env.SMTP_PASS,
  },
});

// Registration - Step 1: Send OTP
router.post('/send-otp', async (req, res) => {
  const { email, phone } = req.body;
  if (!email) return res.status(400).json({ error: 'Email is required' });
  if (!phone) return res.status(400).json({ error: 'Phone number is required' });
  
  try {
    // Check if user already exists with email
    const existingUserByEmail = await User.findOne({ email });
    if (existingUserByEmail) {
      return res.status(400).json({ error: 'An account with this email already exists. Please login instead.' });
    }
    
    // Check if user already exists with phone
    const existingUserByPhone = await User.findOne({ phone });
    if (existingUserByPhone) {
      return res.status(400).json({ error: 'An account with this phone number already exists. Please login instead.' });
    }
    
    const otp = Math.floor(100000 + Math.random() * 900000).toString();
    req.session.otp = otp;
    req.session.otpEmail = email;
    req.session.otpExpires = Date.now() + 10 * 60 * 1000; // 10 min
    try {
      await transporter.sendMail({
        from: process.env.SMTP_FROM || process.env.SMTP_USER,
        to: email,
        subject: 'Your MedConnect Registration OTP',
        text: `Your OTP for MedConnect registration is: ${otp}`,
        html: `
          <div style="font-family: 'Segoe UI', Arial, sans-serif; background: #f7f9fa; padding: 32px;">
            <div style="max-width: 480px; margin: 0 auto; background: #fff; border-radius: 10px; box-shadow: 0 2px 8px rgba(0,0,0,0.06); padding: 32px 24px;">
              <div style="text-align: center; margin-bottom: 24px;">
                <span style="display: inline-block; background: #2a7cc7; color: #fff; font-size: 2rem; font-weight: bold; border-radius: 50%; width: 56px; height: 56px; line-height: 56px;">M</span>
                <h2 style="margin: 16px 0 0 0; color: #2a7cc7; font-size: 1.5rem;">MedConnect</h2>
              </div>
              <h3 style="color: #222; text-align: center;">Verify Your Email Address</h3>
              <p style="color: #444; font-size: 1rem; text-align: center;">Thank you for registering with <b>MedConnect</b>.<br>Your One-Time Password (OTP) for registration is:</p>
              <div style="text-align: center; margin: 32px 0;">
                <span style="display: inline-block; font-size: 2.2rem; letter-spacing: 0.5rem; color: #2a7cc7; font-weight: bold; background: #e9f4fb; padding: 12px 32px; border-radius: 8px; border: 1px dashed #2a7cc7;">${otp}</span>
              </div>
              <p style="color: #666; font-size: 0.95rem; text-align: center;">This OTP is valid for 10 minutes. Please do not share it with anyone.<br>If you did not request this, you can safely ignore this email.</p>
              <hr style="margin: 32px 0; border: none; border-top: 1px solid #eee;">
              <div style="text-align: center; color: #aaa; font-size: 0.9rem;">&copy; ${new Date().getFullYear()} MedConnect</div>
            </div>
          </div>
        `
      });
      res.json({ success: true, message: 'OTP sent to email' });
    } catch (err) {
      res.status(500).json({ error: 'Failed to send OTP' });
    }
  } catch (err) {
    res.status(500).json({ error: 'Error checking email availability' });
  }
});

// Registration - Step 2: Verify OTP and Register
router.post('/register', async (req, res) => {
  const { firstName, lastName, email, phone, password, confirmPassword, otp } = req.body;
  if (!firstName || !lastName || !email || !phone || !password || !otp) {
    req.flash('error', 'All fields are required.');
    return res.redirect('/auth/register');
  }
  if (password !== confirmPassword) {
    req.flash('error', 'Passwords do not match.');
    return res.redirect('/auth/register');
  }
  if (!req.session.otp || !req.session.otpEmail || req.session.otpEmail !== email) {
    req.flash('error', 'OTP not requested or email mismatch.');
    return res.redirect('/auth/register');
  }
  if (Date.now() > req.session.otpExpires) {
    req.flash('error', 'OTP expired.');
    return res.redirect('/auth/register');
  }
  if (otp !== req.session.otp) {
    req.flash('error', 'Invalid OTP.');
    return res.redirect('/auth/register');
  }
  try {
    // Generate unique username
    const baseUsername = `${firstName.toLowerCase()}${lastName.toLowerCase()}`.replace(/[^a-z0-9]/g, '');
    let username = baseUsername;
    let counter = 1;
    
    // Check if username exists and generate unique one
    while (await User.findOne({ username })) {
      username = `${baseUsername}${counter}`;
      counter++;
    }
    
    const user = new User({ 
      firstName, 
      lastName, 
      username,
      email, 
      phone, 
      password 
    });
    await user.save();
    user.verified = true;
    await user.save();
    // Clear OTP from session
    delete req.session.otp;
    delete req.session.otpEmail;
    delete req.session.otpExpires;
    req.flash('success', 'Registration successful. Please log in.');
    res.redirect('/auth/login');
  } catch (err) {
    req.flash('error', 'Email or phone already in use.');
    res.redirect('/auth/register');
  }
});

// Register page (GET)
router.get('/register', (req, res) => {
  res.render('register', { layout: false });
});

// Login
router.get('/login', (req, res) => {
  res.render('login', { layout: false });
});

router.post('/login', async (req, res) => {
  const { email, phone, password } = req.body;
  
  // Validate that either email or phone is provided
  if (!email && !phone) {
    req.flash('error', 'Please provide either email or phone number.');
    return res.redirect('/auth/login');
  }
  
  try {
    let user;
    
    // If both email and phone are provided, check if they belong to the same account
    if (email && phone) {
      user = await User.findOne({ email, phone });
      if (!user) {
        req.flash('error', 'The phone number you entered is not associated with this email address. Please check your credentials.');
        return res.redirect('/auth/login');
      }
    } else if (email) {
      // Login with email only
      user = await User.findOne({ email });
      if (!user) {
        req.flash('error', 'No account found with this email.');
        return res.redirect('/auth/login');
      }
    } else if (phone) {
      // Login with phone only
      user = await User.findOne({ phone });
      if (!user) {
        req.flash('error', 'No account found with this phone number.');
        return res.redirect('/auth/login');
      }
    }
    
    console.log('Login attempt user:', user);
    
    if (!user.verified) {
      req.flash('error', 'Account not verified. Please register and verify your email.');
      return res.redirect('/auth/login');
    }
    
    const match = await user.comparePassword(password);
    console.log('Password match:', match);
    if (!match) {
      req.flash('error', 'Invalid password.');
      return res.redirect('/auth/login');
    }
<<<<<<< HEAD
    req.session.user = { 
      id: user._id, 
      email: user.email, 
      phone: user.phone,
      addressLine1: user.addressLine1,
      city: user.city,
      state: user.state,
      pincode: user.pincode
    };
=======
    
    req.session.user = { id: user._id, email: user.email, phone: user.phone };
>>>>>>> 6ac26aaf
    req.flash('success', 'Logged in successfully.');
    res.redirect('/dashboard');
  } catch (err) {
    console.error('Login error:', err);
    req.flash('error', 'Login failed.');
    res.redirect('/auth/login');
  }
});

// Logout
router.post('/logout', (req, res) => {
  req.session.destroy(() => {
    res.redirect('/');
  });
});

module.exports = router; <|MERGE_RESOLUTION|>--- conflicted
+++ resolved
@@ -188,7 +188,6 @@
       req.flash('error', 'Invalid password.');
       return res.redirect('/auth/login');
     }
-<<<<<<< HEAD
     req.session.user = { 
       id: user._id, 
       email: user.email, 
@@ -198,10 +197,6 @@
       state: user.state,
       pincode: user.pincode
     };
-=======
-    
-    req.session.user = { id: user._id, email: user.email, phone: user.phone };
->>>>>>> 6ac26aaf
     req.flash('success', 'Logged in successfully.');
     res.redirect('/dashboard');
   } catch (err) {
