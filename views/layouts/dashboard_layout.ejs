--- conflicted
+++ resolved
@@ -8,11 +8,6 @@
     <link href="https://fonts.googleapis.com/css2?family=Poppins:wght@300;400;500;600;700&family=Montserrat:wght@400;500;600;700&display=swap" rel="stylesheet">
     <link rel="stylesheet" href="/css/dashboard.css">
     <link rel="stylesheet" href="/css/dashboard-sidebar.css">
-<<<<<<< HEAD
-    <% if (typeof activePage !== 'undefined' && activePage === 'donate') { %>
-    <link rel="stylesheet" href="/css/donate.css">
-    <% } %>
-=======
     <style>
         /* Profile Completion Modal Styles */
         .profile-completion-modal-overlay {
@@ -183,7 +178,6 @@
             }
         }
     </style>
->>>>>>> 6ac26aaf
 </head>
 <body>
     <header class="header">
@@ -261,7 +255,6 @@
         <%- body %>
     </div>
     
-<<<<<<< HEAD
     <!-- Logout Confirmation Modal -->
     <div class="modal" id="logoutModal">
         <div class="modal-content confirmation-modal">
@@ -306,7 +299,10 @@
                     <i class="fas fa-sign-out-alt"></i>
                     Yes, Logout
                 </button>
-=======
+            </div>
+        </div>
+    </div>
+
     <!-- Profile Completion Modal -->
     <div id="profileCompletionModal" class="profile-completion-modal-overlay" style="display: none;">
         <div class="profile-completion-modal-content">
@@ -326,7 +322,6 @@
                     </button>
                     <button class="btn btn-secondary" id="modalCancelBtn">Cancel</button>
                 </div>
->>>>>>> 6ac26aaf
             </div>
         </div>
     </div>
